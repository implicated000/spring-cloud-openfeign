/*
 * Copyright 2013-2021 the original author or authors.
 *
 * Licensed under the Apache License, Version 2.0 (the "License");
 * you may not use this file except in compliance with the License.
 * You may obtain a copy of the License at
 *
 *      https://www.apache.org/licenses/LICENSE-2.0
 *
 * Unless required by applicable law or agreed to in writing, software
 * distributed under the License is distributed on an "AS IS" BASIS,
 * WITHOUT WARRANTIES OR CONDITIONS OF ANY KIND, either express or implied.
 * See the License for the specific language governing permissions and
 * limitations under the License.
 */

package org.springframework.cloud.openfeign;

import java.util.ArrayList;
import java.util.List;
import java.util.Map;
import java.util.Objects;
import java.util.concurrent.TimeUnit;

import feign.Capability;
import feign.Client;
import feign.Contract;
import feign.ExceptionPropagationPolicy;
import feign.Feign;
import feign.Logger;
import feign.QueryMapEncoder;
import feign.Request;
import feign.RequestInterceptor;
import feign.Retryer;
import feign.Target.HardCodedTarget;
import feign.codec.Decoder;
import feign.codec.Encoder;
import feign.codec.ErrorDecoder;
import org.apache.commons.logging.Log;
import org.apache.commons.logging.LogFactory;

import org.springframework.beans.BeanUtils;
import org.springframework.beans.BeansException;
import org.springframework.beans.factory.BeanFactory;
import org.springframework.beans.factory.BeanFactoryAware;
import org.springframework.beans.factory.FactoryBean;
import org.springframework.beans.factory.InitializingBean;
import org.springframework.beans.factory.NoSuchBeanDefinitionException;
import org.springframework.cloud.openfeign.clientconfig.FeignClientConfigurer;
import org.springframework.cloud.openfeign.loadbalancer.FeignBlockingLoadBalancerClient;
import org.springframework.cloud.openfeign.loadbalancer.RetryableFeignBlockingLoadBalancerClient;
import org.springframework.context.ApplicationContext;
import org.springframework.context.ApplicationContextAware;
import org.springframework.core.annotation.AnnotationAwareOrderComparator;
import org.springframework.util.Assert;
import org.springframework.util.StringUtils;

/**
 * @author Spencer Gibb
 * @author Venil Noronha
 * @author Eko Kurniawan Khannedy
 * @author Gregor Zurowski
 * @author Matt King
 * @author Olga Maciaszek-Sharma
 * @author Ilia Ilinykh
 * @author Marcin Grzejszczak
 * @author Jonatan Ivanov
 * @author Sam Kruglov
 * @author Jasbir Singh
 */
public class FeignClientFactoryBean
		implements FactoryBean<Object>, InitializingBean, ApplicationContextAware, BeanFactoryAware {

	/***********************************
	 * WARNING! Nothing in this class should be @Autowired. It causes NPEs because of some
	 * lifecycle race condition.
	 ***********************************/

	private static Log LOG = LogFactory.getLog(FeignClientFactoryBean.class);

	private Class<?> type;

	private String name;

	private String url;

	private String contextId;

	private String path;

	private boolean decode404;

	private boolean inheritParentContext = true;

	private ApplicationContext applicationContext;

	private BeanFactory beanFactory;

	private Class<?> fallback = void.class;

	private Class<?> fallbackFactory = void.class;

	private int readTimeoutMillis = new Request.Options().readTimeoutMillis();

	private int connectTimeoutMillis = new Request.Options().connectTimeoutMillis();

	private boolean followRedirects = new Request.Options().isFollowRedirects();

	private boolean refreshableClient = false;

	private final List<FeignBuilderCustomizer> additionalCustomizers = new ArrayList<>();

	@Override
	public void afterPropertiesSet() {
		Assert.hasText(contextId, "Context id must be set");
		Assert.hasText(name, "Name must be set");
	}

	protected Feign.Builder feign(FeignContext context) {
		FeignLoggerFactory loggerFactory = get(context, FeignLoggerFactory.class);
		Logger logger = loggerFactory.create(type);

		// @formatter:off
		Feign.Builder builder = get(context, Feign.Builder.class)
				// required values
				.logger(logger)
				.encoder(get(context, Encoder.class))
				.decoder(get(context, Decoder.class))
				.contract(get(context, Contract.class));
		// @formatter:on

		configureFeign(context, builder);
		applyBuildCustomizers(context, builder);

		return builder;
	}

	private void applyBuildCustomizers(FeignContext context, Feign.Builder builder) {
		Map<String, FeignBuilderCustomizer> customizerMap = context.getInstances(contextId,
				FeignBuilderCustomizer.class);

		if (customizerMap != null) {
			customizerMap.values().stream().sorted(AnnotationAwareOrderComparator.INSTANCE)
					.forEach(feignBuilderCustomizer -> feignBuilderCustomizer.customize(builder));
		}
		additionalCustomizers.forEach(customizer -> customizer.customize(builder));
	}

	protected void configureFeign(FeignContext context, Feign.Builder builder) {
		FeignClientProperties properties = beanFactory != null ? beanFactory.getBean(FeignClientProperties.class)
				: applicationContext.getBean(FeignClientProperties.class);

		FeignClientConfigurer feignClientConfigurer = getOptional(context, FeignClientConfigurer.class);
		setInheritParentContext(feignClientConfigurer.inheritParentConfiguration());

		if (properties != null && inheritParentContext) {
			if (properties.isDefaultToProperties()) {
				configureUsingConfiguration(context, builder);
				configureUsingProperties(properties.getConfig().get(properties.getDefaultConfig()), builder);
				configureUsingProperties(properties.getConfig().get(contextId), builder);
			}
			else {
				configureUsingProperties(properties.getConfig().get(properties.getDefaultConfig()), builder);
				configureUsingProperties(properties.getConfig().get(contextId), builder);
				configureUsingConfiguration(context, builder);
			}
		}
		else {
			configureUsingConfiguration(context, builder);
		}
	}

	protected void configureUsingConfiguration(FeignContext context, Feign.Builder builder) {
		Logger.Level level = getInheritedAwareOptional(context, Logger.Level.class);
		if (level != null) {
			builder.logLevel(level);
		}
		Retryer retryer = getInheritedAwareOptional(context, Retryer.class);
		if (retryer != null) {
			builder.retryer(retryer);
		}
		ErrorDecoder errorDecoder = getInheritedAwareOptional(context, ErrorDecoder.class);
		if (errorDecoder != null) {
			builder.errorDecoder(errorDecoder);
		}
		else {
			FeignErrorDecoderFactory errorDecoderFactory = getOptional(context, FeignErrorDecoderFactory.class);
			if (errorDecoderFactory != null) {
				ErrorDecoder factoryErrorDecoder = errorDecoderFactory.create(type);
				builder.errorDecoder(factoryErrorDecoder);
			}
		}
		Request.Options options = getInheritedAwareOptional(context, Request.Options.class);
		if (options == null) {
			options = getOptionsByName(context, contextId);
		}

		if (options != null) {
			builder.options(options);
			readTimeoutMillis = options.readTimeoutMillis();
			connectTimeoutMillis = options.connectTimeoutMillis();
			followRedirects = options.isFollowRedirects();
		}
		Map<String, RequestInterceptor> requestInterceptors = getInheritedAwareInstances(context,
				RequestInterceptor.class);
		if (requestInterceptors != null) {
			List<RequestInterceptor> interceptors = new ArrayList<>(requestInterceptors.values());
			AnnotationAwareOrderComparator.sort(interceptors);
			builder.requestInterceptors(interceptors);
		}
		QueryMapEncoder queryMapEncoder = getInheritedAwareOptional(context, QueryMapEncoder.class);
		if (queryMapEncoder != null) {
			builder.queryMapEncoder(queryMapEncoder);
		}
		if (decode404) {
			builder.decode404();
		}
		ExceptionPropagationPolicy exceptionPropagationPolicy = getInheritedAwareOptional(context,
				ExceptionPropagationPolicy.class);
		if (exceptionPropagationPolicy != null) {
			builder.exceptionPropagationPolicy(exceptionPropagationPolicy);
		}

		Map<String, Capability> capabilities = getInheritedAwareInstances(context, Capability.class);
		if (capabilities != null) {
			capabilities.values().stream().sorted(AnnotationAwareOrderComparator.INSTANCE)
					.forEach(builder::addCapability);
		}
	}

	protected void configureUsingProperties(FeignClientProperties.FeignClientConfiguration config,
			Feign.Builder builder) {
		if (config == null) {
			return;
		}

		if (config.getLoggerLevel() != null) {
			builder.logLevel(config.getLoggerLevel());
		}

		if (!refreshableClient) {
			connectTimeoutMillis = config.getConnectTimeout() != null ? config.getConnectTimeout()
					: connectTimeoutMillis;
			readTimeoutMillis = config.getReadTimeout() != null ? config.getReadTimeout() : readTimeoutMillis;
			followRedirects = config.isFollowRedirects() != null ? config.isFollowRedirects() : followRedirects;

			builder.options(new Request.Options(connectTimeoutMillis, TimeUnit.MILLISECONDS, readTimeoutMillis,
					TimeUnit.MILLISECONDS, followRedirects));
		}

		if (config.getRetryer() != null) {
			Retryer retryer = getOrInstantiate(config.getRetryer());
			builder.retryer(retryer);
		}

		if (config.getErrorDecoder() != null) {
			ErrorDecoder errorDecoder = getOrInstantiate(config.getErrorDecoder());
			builder.errorDecoder(errorDecoder);
		}

		if (config.getRequestInterceptors() != null && !config.getRequestInterceptors().isEmpty()) {
			// this will add request interceptor to builder, not replace existing
			for (Class<RequestInterceptor> bean : config.getRequestInterceptors()) {
				RequestInterceptor interceptor = getOrInstantiate(bean);
				builder.requestInterceptor(interceptor);
			}
		}

		if (config.getDecode404() != null) {
			if (config.getDecode404()) {
				builder.decode404();
			}
		}

		if (Objects.nonNull(config.getEncoder())) {
			builder.encoder(getOrInstantiate(config.getEncoder()));
		}

		if (Objects.nonNull(config.getDefaultRequestHeaders())) {
			builder.requestInterceptor(requestTemplate -> requestTemplate.headers(config.getDefaultRequestHeaders()));
		}

		if (Objects.nonNull(config.getDefaultQueryParameters())) {
			builder.requestInterceptor(requestTemplate -> requestTemplate.queries(config.getDefaultQueryParameters()));
		}

		if (Objects.nonNull(config.getDecoder())) {
			builder.decoder(getOrInstantiate(config.getDecoder()));
		}

		if (Objects.nonNull(config.getContract())) {
			builder.contract(getOrInstantiate(config.getContract()));
		}

		if (Objects.nonNull(config.getExceptionPropagationPolicy())) {
			builder.exceptionPropagationPolicy(config.getExceptionPropagationPolicy());
		}

		if (config.getCapabilities() != null) {
			config.getCapabilities().stream().map(this::getOrInstantiate).forEach(builder::addCapability);
		}
	}

	private <T> T getOrInstantiate(Class<T> tClass) {
		try {
			return beanFactory != null ? beanFactory.getBean(tClass) : applicationContext.getBean(tClass);
		}
		catch (NoSuchBeanDefinitionException e) {
			return BeanUtils.instantiateClass(tClass);
		}
	}

	protected <T> T get(FeignContext context, Class<T> type) {
		T instance = context.getInstance(contextId, type);
		if (instance == null) {
			throw new IllegalStateException("No bean found of type " + type + " for " + contextId);
		}
		return instance;
	}

	protected <T> T getOptional(FeignContext context, Class<T> type) {
		return context.getInstance(contextId, type);
	}

	protected <T> T getInheritedAwareOptional(FeignContext context, Class<T> type) {
		if (inheritParentContext) {
			return getOptional(context, type);
		}
		else {
			return context.getInstanceWithoutAncestors(contextId, type);
		}
	}

	protected <T> Map<String, T> getInheritedAwareInstances(FeignContext context, Class<T> type) {
		if (inheritParentContext) {
			return context.getInstances(contextId, type);
		}
		else {
			return context.getInstancesWithoutAncestors(contextId, type);
		}
	}

	protected <T> T loadBalance(Feign.Builder builder, FeignContext context, HardCodedTarget<T> target) {
		Client client = getOptional(context, Client.class);
		if (client != null) {
			builder.client(client);
			Targeter targeter = get(context, Targeter.class);
			return targeter.target(this, builder, context, target);
		}

		throw new IllegalStateException(
				"No Feign Client for loadBalancing defined. Did you forget to include spring-cloud-starter-loadbalancer?");
	}

	/**
	 * Meant to get Options bean from context with bean name.
	 * @param context context of Feign client
	 * @param contextId name of feign client
	 * @return returns Options found in context
	 */
	protected Request.Options getOptionsByName(FeignContext context, String contextId) {
		if (refreshableClient) {
			return context.getInstance(contextId, Request.Options.class.getCanonicalName() + "-" + contextId,
					Request.Options.class);
		}
		return null;
	}

	@Override
	public Object getObject() {
		return getTarget();
	}

	/**
	 * @param <T> the target type of the Feign client
	 * @return a {@link Feign} client created with the specified data and the context
	 * information
	 */
	<T> T getTarget() {
		FeignContext context = beanFactory != null ? beanFactory.getBean(FeignContext.class)
				: applicationContext.getBean(FeignContext.class);
		Feign.Builder builder = feign(context);

		if (!StringUtils.hasText(url)) {
<<<<<<< HEAD
			if (url != null && LOG.isInfoEnabled()) {
				LOG.info("The provided URL is empty. Will try picking an instance via load-balancing.");
			}
			else if (LOG.isDebugEnabled()) {
				LOG.debug("URL not provided. Will use LoadBalancer.");
=======

			if (LOG.isInfoEnabled()) {
				LOG.info("For '" + name + "' URL not provided. Will try picking an instance via load-balancing.");
>>>>>>> df1f9820
			}
			if (!name.startsWith("http")) {
				url = "http://" + name;
			}
			else {
				url = name;
			}
			url += cleanPath();
			return (T) loadBalance(builder, context, new HardCodedTarget<>(type, name, url));
		}
		if (StringUtils.hasText(url) && !url.startsWith("http")) {
			url = "http://" + url;
		}
		String url = this.url + cleanPath();
		Client client = getOptional(context, Client.class);
		if (client != null) {
			if (client instanceof FeignBlockingLoadBalancerClient) {
				// not load balancing because we have a url,
				// but Spring Cloud LoadBalancer is on the classpath, so unwrap
				client = ((FeignBlockingLoadBalancerClient) client).getDelegate();
			}
			if (client instanceof RetryableFeignBlockingLoadBalancerClient) {
				// not load balancing because we have a url,
				// but Spring Cloud LoadBalancer is on the classpath, so unwrap
				client = ((RetryableFeignBlockingLoadBalancerClient) client).getDelegate();
			}
			builder.client(client);
		}
		Targeter targeter = get(context, Targeter.class);
		return (T) targeter.target(this, builder, context, new HardCodedTarget<>(type, name, url));
	}

	private String cleanPath() {
		String path = this.path.trim();
		if (StringUtils.hasLength(path)) {
			if (!path.startsWith("/")) {
				path = "/" + path;
			}
			if (path.endsWith("/")) {
				path = path.substring(0, path.length() - 1);
			}
		}
		return path;
	}

	@Override
	public Class<?> getObjectType() {
		return type;
	}

	@Override
	public boolean isSingleton() {
		return true;
	}

	public Class<?> getType() {
		return type;
	}

	public void setType(Class<?> type) {
		this.type = type;
	}

	public String getName() {
		return name;
	}

	public void setName(String name) {
		this.name = name;
	}

	public String getContextId() {
		return contextId;
	}

	public void setContextId(String contextId) {
		this.contextId = contextId;
	}

	public String getUrl() {
		return url;
	}

	public void setUrl(String url) {
		this.url = url;
	}

	public String getPath() {
		return path;
	}

	public void setPath(String path) {
		this.path = path;
	}

	public boolean isDecode404() {
		return decode404;
	}

	public void setDecode404(boolean decode404) {
		this.decode404 = decode404;
	}

	public boolean isInheritParentContext() {
		return inheritParentContext;
	}

	public void setInheritParentContext(boolean inheritParentContext) {
		this.inheritParentContext = inheritParentContext;
	}

	public void addCustomizer(FeignBuilderCustomizer customizer) {
		additionalCustomizers.add(customizer);
	}

	public ApplicationContext getApplicationContext() {
		return applicationContext;
	}

	@Override
	public void setApplicationContext(ApplicationContext context) throws BeansException {
		applicationContext = context;
		beanFactory = context;
	}

	public Class<?> getFallback() {
		return fallback;
	}

	public void setFallback(Class<?> fallback) {
		this.fallback = fallback;
	}

	public Class<?> getFallbackFactory() {
		return fallbackFactory;
	}

	public void setFallbackFactory(Class<?> fallbackFactory) {
		this.fallbackFactory = fallbackFactory;
	}

	public void setRefreshableClient(boolean refreshableClient) {
		this.refreshableClient = refreshableClient;
	}

	@Override
	public boolean equals(Object o) {
		if (this == o) {
			return true;
		}
		if (o == null || getClass() != o.getClass()) {
			return false;
		}
		FeignClientFactoryBean that = (FeignClientFactoryBean) o;
		return Objects.equals(applicationContext, that.applicationContext)
				&& Objects.equals(beanFactory, that.beanFactory) && decode404 == that.decode404
				&& inheritParentContext == that.inheritParentContext && Objects.equals(fallback, that.fallback)
				&& Objects.equals(fallbackFactory, that.fallbackFactory) && Objects.equals(name, that.name)
				&& Objects.equals(path, that.path) && Objects.equals(type, that.type) && Objects.equals(url, that.url)
				&& Objects.equals(connectTimeoutMillis, that.connectTimeoutMillis)
				&& Objects.equals(readTimeoutMillis, that.readTimeoutMillis)
				&& Objects.equals(followRedirects, that.followRedirects)
				&& Objects.equals(refreshableClient, that.refreshableClient);
	}

	@Override
	public int hashCode() {
		return Objects.hash(applicationContext, beanFactory, decode404, inheritParentContext, fallback, fallbackFactory,
				name, path, type, url, readTimeoutMillis, connectTimeoutMillis, followRedirects, refreshableClient);
	}

	@Override
	public String toString() {
		return new StringBuilder("FeignClientFactoryBean{").append("type=").append(type).append(", ").append("name='")
				.append(name).append("', ").append("url='").append(url).append("', ").append("path='").append(path)
				.append("', ").append("decode404=").append(decode404).append(", ").append("inheritParentContext=")
				.append(inheritParentContext).append(", ").append("applicationContext=").append(applicationContext)
				.append(", ").append("beanFactory=").append(beanFactory).append(", ").append("fallback=")
				.append(fallback).append(", ").append("fallbackFactory=").append(fallbackFactory).append("}")
				.append("connectTimeoutMillis=").append(connectTimeoutMillis).append("}").append("readTimeoutMillis=")
				.append(readTimeoutMillis).append("}").append("followRedirects=").append(followRedirects)
				.append("refreshableClient=").append(refreshableClient).append("}").toString();
	}

	@Override
	public void setBeanFactory(BeanFactory beanFactory) throws BeansException {
		this.beanFactory = beanFactory;
	}

}<|MERGE_RESOLUTION|>--- conflicted
+++ resolved
@@ -382,17 +382,9 @@
 		Feign.Builder builder = feign(context);
 
 		if (!StringUtils.hasText(url)) {
-<<<<<<< HEAD
-			if (url != null && LOG.isInfoEnabled()) {
-				LOG.info("The provided URL is empty. Will try picking an instance via load-balancing.");
-			}
-			else if (LOG.isDebugEnabled()) {
-				LOG.debug("URL not provided. Will use LoadBalancer.");
-=======
 
 			if (LOG.isInfoEnabled()) {
 				LOG.info("For '" + name + "' URL not provided. Will try picking an instance via load-balancing.");
->>>>>>> df1f9820
 			}
 			if (!name.startsWith("http")) {
 				url = "http://" + name;
