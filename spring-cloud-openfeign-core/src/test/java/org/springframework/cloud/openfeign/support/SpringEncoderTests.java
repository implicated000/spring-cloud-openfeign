/*
 * Copyright 2013-2019 the original author or authors.
 *
 * Licensed under the Apache License, Version 2.0 (the "License");
 * you may not use this file except in compliance with the License.
 * You may obtain a copy of the License at
 *
 *      https://www.apache.org/licenses/LICENSE-2.0
 *
 * Unless required by applicable law or agreed to in writing, software
 * distributed under the License is distributed on an "AS IS" BASIS,
 * WITHOUT WARRANTIES OR CONDITIONS OF ANY KIND, either express or implied.
 * See the License for the specific language governing permissions and
 * limitations under the License.
 */

package org.springframework.cloud.openfeign.support;

<<<<<<< HEAD
import java.io.IOException;
=======
>>>>>>> 80d20671
import java.lang.reflect.ParameterizedType;
import java.lang.reflect.Type;
import java.nio.charset.StandardCharsets;
import java.util.Collection;
import java.util.Collections;
import java.util.List;

import feign.RequestTemplate;
import feign.codec.EncodeException;
import feign.codec.Encoder;
import org.junit.Test;
import org.junit.runner.RunWith;

import org.springframework.beans.factory.annotation.Autowired;
import org.springframework.beans.factory.annotation.Qualifier;
import org.springframework.boot.autoconfigure.EnableAutoConfiguration;
import org.springframework.boot.test.context.SpringBootTest;
import org.springframework.boot.test.context.SpringBootTest.WebEnvironment;
import org.springframework.cloud.openfeign.FeignContext;
import org.springframework.cloud.openfeign.encoding.HttpEncoding;
import org.springframework.context.annotation.Bean;
import org.springframework.context.annotation.Configuration;
import org.springframework.core.ParameterizedTypeReference;
import org.springframework.http.HttpInputMessage;
import org.springframework.http.HttpOutputMessage;
import org.springframework.http.MediaType;
import org.springframework.http.converter.AbstractGenericHttpMessageConverter;
import org.springframework.http.converter.GenericHttpMessageConverter;
import org.springframework.http.converter.HttpMessageConverter;
import org.springframework.http.converter.HttpMessageNotReadableException;
import org.springframework.http.converter.HttpMessageNotWritableException;
import org.springframework.mock.web.MockMultipartFile;
import org.springframework.test.annotation.DirtiesContext;
import org.springframework.test.context.junit4.SpringJUnit4ClassRunner;
import org.springframework.web.bind.annotation.RestController;
import org.springframework.web.multipart.MultipartFile;

import static org.assertj.core.api.Assertions.assertThat;
import static org.springframework.http.HttpHeaders.ACCEPT;
import static org.springframework.http.HttpHeaders.CONTENT_LENGTH;
import static org.springframework.http.HttpHeaders.CONTENT_TYPE;
import static org.springframework.http.MediaType.APPLICATION_OCTET_STREAM_VALUE;
import static org.springframework.http.MediaType.MULTIPART_FORM_DATA_VALUE;

/**
 * @author Spencer Gibb
 * @author Olga Maciaszek-Sharma
 * @author Ahmad Mozafarnia
 */
@RunWith(SpringJUnit4ClassRunner.class)
@SpringBootTest(classes = SpringEncoderTests.Application.class,
		webEnvironment = WebEnvironment.RANDOM_PORT, value = {
				"spring.application.name=springencodertest", "spring.jmx.enabled=false" })
@DirtiesContext
public class SpringEncoderTests {

	@Autowired
	private FeignContext context;

	@Autowired
	@Qualifier("myHttpMessageConverter")
	private HttpMessageConverter<?> myConverter;

	@Autowired
	@Qualifier("myGenericHttpMessageConverter")
	private GenericHttpMessageConverter<?> myGenericConverter;

	@Test
	public void testCustomHttpMessageConverter() {
		Encoder encoder = this.context.getInstance("foo", Encoder.class);
		assertThat(encoder).isNotNull();
		RequestTemplate request = new RequestTemplate();

		encoder.encode("hi", MyType.class, request);

		Collection<String> contentTypeHeader = request.headers().get("Content-Type");
		assertThat(contentTypeHeader).as("missing content type header").isNotNull();
		assertThat(contentTypeHeader.isEmpty()).as("missing content type header")
				.isFalse();

		String header = contentTypeHeader.iterator().next();
		assertThat(header).as("content type header is wrong")
				.isEqualTo("application/mytype");

		assertThat(request.requestCharset()).as("request charset is null").isNotNull();
		assertThat(request.requestCharset()).as("request charset is wrong")
				.isEqualTo(StandardCharsets.UTF_8);
	}

	// gh-225
	@Test
	public void testCustomGenericHttpMessageConverter() {
		Encoder encoder = this.context.getInstance("foo", Encoder.class);
		assertThat(encoder).isNotNull();
		RequestTemplate request = new RequestTemplate();

		ParameterizedTypeReference<List<String>> stringListType = new ParameterizedTypeReference<List<String>>() {
		};

		request.header(HttpEncoding.CONTENT_TYPE, "application/mygenerictype");
		encoder.encode(Collections.singletonList("hi"), stringListType.getType(),
				request);

		Collection<String> contentTypeHeader = request.headers().get("Content-Type");
		assertThat(contentTypeHeader).as("missing content type header").isNotNull();
		assertThat(contentTypeHeader.isEmpty()).as("missing content type header")
				.isFalse();

		String header = contentTypeHeader.iterator().next();
		assertThat(header).as("content type header is wrong")
				.isEqualTo("application/mygenerictype");

		assertThat(request.requestCharset()).as("request charset is null").isNotNull();
		assertThat(request.requestCharset()).as("request charset is wrong")
				.isEqualTo(StandardCharsets.UTF_8);
	}

	// gh-225
	@Test
	public void testCustomGenericHttpMessageConverter() {
		Encoder encoder = this.context.getInstance("foo", Encoder.class);
		assertThat(encoder).isNotNull();
		RequestTemplate request = new RequestTemplate();

		ParameterizedTypeReference<List<String>> stringListType = new ParameterizedTypeReference<List<String>>() {
		};

		request.header(HttpEncoding.CONTENT_TYPE, "application/mygenerictype");
		encoder.encode(Collections.singletonList("hi"), stringListType.getType(),
				request);

		Collection<String> contentTypeHeader = request.headers().get("Content-Type");
		assertThat(contentTypeHeader).as("missing content type header").isNotNull();
		assertThat(contentTypeHeader.isEmpty()).as("missing content type header")
				.isFalse();

		String header = contentTypeHeader.iterator().next();
		assertThat(header).as("content type header is wrong")
				.isEqualTo("application/mygenerictype");

		assertThat(request.requestCharset()).as("request charset is null").isNotNull();
		assertThat(request.requestCharset()).as("request charset is wrong")
				.isEqualTo(Charset.forName("UTF-8"));
	}

	@Test
	public void testBinaryData() {
		Encoder encoder = this.context.getInstance("foo", Encoder.class);
		assertThat(encoder).isNotNull();

		RequestTemplate request = new RequestTemplate();

		encoder.encode("hi".getBytes(), null, request);

		assertThat(((List) request.headers().get(CONTENT_TYPE)).get(0))
				.as("Request Content-Type is not octet-stream")
				.isEqualTo(APPLICATION_OCTET_STREAM_VALUE);
	}

	@Test(expected = EncodeException.class)
	public void testMultipartFile1() {
		Encoder encoder = this.context.getInstance("foo", Encoder.class);
		assertThat(encoder).isNotNull();
		RequestTemplate request = new RequestTemplate();

		MultipartFile multipartFile = new MockMultipartFile("test_multipart_file",
				"hi".getBytes());
		encoder.encode(multipartFile, MultipartFile.class, request);

		assertThat(request.requestCharset()).as("request charset is not null").isNull();
	}

	// gh-105, gh-107
	@Test
	public void testMultipartFile2() {
		Encoder encoder = this.context.getInstance("foo", Encoder.class);
		assertThat(encoder).isNotNull();
		RequestTemplate request = new RequestTemplate();
		request.header(ACCEPT, MediaType.MULTIPART_FORM_DATA_VALUE);
		request.header(CONTENT_TYPE, MediaType.MULTIPART_FORM_DATA_VALUE);

		MultipartFile multipartFile = new MockMultipartFile("test_multipart_file",
				"hi".getBytes());
		encoder.encode(multipartFile, MultipartFile.class, request);

		assertThat((String) ((List) request.headers().get(CONTENT_TYPE)).get(0))
				.as("Request Content-Type is not multipart/form-data")
				.contains("multipart/form-data; charset=UTF-8; boundary=");
		assertThat(request.headers().get(CONTENT_TYPE).size())
				.as("There is more than one Content-Type request header").isEqualTo(1);
		assertThat(((List) request.headers().get(ACCEPT)).get(0))
				.as("Request Accept header is not multipart/form-data")
				.isEqualTo(MULTIPART_FORM_DATA_VALUE);
		assertThat(((List) request.headers().get(CONTENT_LENGTH)).get(0))
				.as("Request Content-Length is not equal to 186").isEqualTo("186");
		assertThat(new String(request.requestBody().asBytes()))
				.as("Body content cannot be decoded").contains("hi");
	}

	protected interface TestClient {

	}

	protected static class MyType {

		private String value;

		public String getValue() {
			return this.value;
		}

		public void setValue(String value) {
			this.value = value;
		}

	}

	@Configuration(proxyBeanMethods = false)
	@EnableAutoConfiguration
	@RestController
	protected static class Application implements TestClient {

		@Bean
		HttpMessageConverter<?> myHttpMessageConverter() {
			return new MyHttpMessageConverter();
		}

		@Bean
		GenericHttpMessageConverter<?> myGenericHttpMessageConverter() {
			return new MyGenericHttpMessageConverter();
		}

		private static class MyHttpMessageConverter
				extends AbstractGenericHttpMessageConverter<Object> {

			MyHttpMessageConverter() {
				super(new MediaType("application", "mytype"));
			}

			@Override
			protected boolean supports(Class<?> clazz) {
				return false;
			}

			@Override
			public boolean canRead(Class<?> clazz, MediaType mediaType) {
				return true;
			}

			@Override
			public boolean canWrite(Class<?> clazz, MediaType mediaType) {
				return clazz == String.class;
			}

			@Override
			protected void writeInternal(Object o, Type type,
					HttpOutputMessage outputMessage)
					throws HttpMessageNotWritableException {

			}

			@Override
			protected Object readInternal(Class<?> clazz, HttpInputMessage inputMessage)
					throws HttpMessageNotReadableException {
				return null;
			}

			@Override
			public Object read(Type type, Class<?> contextClass,
					HttpInputMessage inputMessage)
					throws HttpMessageNotReadableException {
				return null;
			}

		}

		private static class MyGenericHttpMessageConverter
				extends AbstractGenericHttpMessageConverter<Object> {
<<<<<<< HEAD

			MyGenericHttpMessageConverter() {
				super(new MediaType("application", "mygenerictype"));
			}

			private boolean isStringList(Type type) {
				if (type instanceof ParameterizedType) {
					ParameterizedType parameterizedType = (ParameterizedType) type;
					return parameterizedType.getRawType() == List.class
							&& parameterizedType
									.getActualTypeArguments()[0] == String.class;
				}
				else {
					return false;
				}
			}

			@Override
			protected boolean supports(Class<?> clazz) {
				return clazz == List.class;
			}

			@Override
			public boolean canWrite(Type type, Class<?> clazz, MediaType mediaType) {
				return canWrite(mediaType) && isStringList(type);
			}

			@Override
			public boolean canRead(Type type, Class<?> contextClass,
					MediaType mediaType) {
				return canRead(mediaType) && isStringList(type);
			}

			@Override
			protected void writeInternal(Object o, Type type,
					HttpOutputMessage outputMessage)
					throws IOException, HttpMessageNotWritableException {

			}

			@Override
			public Object read(Type type, Class<?> contextClass,
					HttpInputMessage inputMessage)
					throws IOException, HttpMessageNotReadableException {
				return null;
			}

			@Override
			protected Object readInternal(Class<?> clazz, HttpInputMessage inputMessage)
					throws IOException, HttpMessageNotReadableException {
				return null;
			}

		}

	}
=======
>>>>>>> 80d20671

			MyGenericHttpMessageConverter() {
				super(new MediaType("application", "mygenerictype"));
			}

			private boolean isStringList(Type type) {
				if (type instanceof ParameterizedType) {
					ParameterizedType parameterizedType = (ParameterizedType) type;
					return parameterizedType.getRawType() == List.class
							&& parameterizedType
									.getActualTypeArguments()[0] == String.class;
				}
				else {
					return false;
				}
			}

			@Override
			protected boolean supports(Class<?> clazz) {
				return clazz == List.class;
			}

			@Override
			public boolean canWrite(Type type, Class<?> clazz, MediaType mediaType) {
				return canWrite(mediaType) && isStringList(type);
			}

			@Override
			public boolean canRead(Type type, Class<?> contextClass,
					MediaType mediaType) {
				return canRead(mediaType) && isStringList(type);
			}

			@Override
			protected void writeInternal(Object o, Type type,
					HttpOutputMessage outputMessage)
					throws HttpMessageNotWritableException {

			}

			@Override
			public Object read(Type type, Class<?> contextClass,
					HttpInputMessage inputMessage)
					throws HttpMessageNotReadableException {
				return null;
			}

			@Override
			protected Object readInternal(Class<?> clazz, HttpInputMessage inputMessage)
					throws HttpMessageNotReadableException {
				return null;
			}

		}

	}

}<|MERGE_RESOLUTION|>--- conflicted
+++ resolved
@@ -16,10 +16,6 @@
 
 package org.springframework.cloud.openfeign.support;
 
-<<<<<<< HEAD
-import java.io.IOException;
-=======
->>>>>>> 80d20671
 import java.lang.reflect.ParameterizedType;
 import java.lang.reflect.Type;
 import java.nio.charset.StandardCharsets;
@@ -137,34 +133,6 @@
 				.isEqualTo(StandardCharsets.UTF_8);
 	}
 
-	// gh-225
-	@Test
-	public void testCustomGenericHttpMessageConverter() {
-		Encoder encoder = this.context.getInstance("foo", Encoder.class);
-		assertThat(encoder).isNotNull();
-		RequestTemplate request = new RequestTemplate();
-
-		ParameterizedTypeReference<List<String>> stringListType = new ParameterizedTypeReference<List<String>>() {
-		};
-
-		request.header(HttpEncoding.CONTENT_TYPE, "application/mygenerictype");
-		encoder.encode(Collections.singletonList("hi"), stringListType.getType(),
-				request);
-
-		Collection<String> contentTypeHeader = request.headers().get("Content-Type");
-		assertThat(contentTypeHeader).as("missing content type header").isNotNull();
-		assertThat(contentTypeHeader.isEmpty()).as("missing content type header")
-				.isFalse();
-
-		String header = contentTypeHeader.iterator().next();
-		assertThat(header).as("content type header is wrong")
-				.isEqualTo("application/mygenerictype");
-
-		assertThat(request.requestCharset()).as("request charset is null").isNotNull();
-		assertThat(request.requestCharset()).as("request charset is wrong")
-				.isEqualTo(Charset.forName("UTF-8"));
-	}
-
 	@Test
 	public void testBinaryData() {
 		Encoder encoder = this.context.getInstance("foo", Encoder.class);
@@ -298,7 +266,6 @@
 
 		private static class MyGenericHttpMessageConverter
 				extends AbstractGenericHttpMessageConverter<Object> {
-<<<<<<< HEAD
 
 			MyGenericHttpMessageConverter() {
 				super(new MediaType("application", "mygenerictype"));
@@ -335,64 +302,6 @@
 			@Override
 			protected void writeInternal(Object o, Type type,
 					HttpOutputMessage outputMessage)
-					throws IOException, HttpMessageNotWritableException {
-
-			}
-
-			@Override
-			public Object read(Type type, Class<?> contextClass,
-					HttpInputMessage inputMessage)
-					throws IOException, HttpMessageNotReadableException {
-				return null;
-			}
-
-			@Override
-			protected Object readInternal(Class<?> clazz, HttpInputMessage inputMessage)
-					throws IOException, HttpMessageNotReadableException {
-				return null;
-			}
-
-		}
-
-	}
-=======
->>>>>>> 80d20671
-
-			MyGenericHttpMessageConverter() {
-				super(new MediaType("application", "mygenerictype"));
-			}
-
-			private boolean isStringList(Type type) {
-				if (type instanceof ParameterizedType) {
-					ParameterizedType parameterizedType = (ParameterizedType) type;
-					return parameterizedType.getRawType() == List.class
-							&& parameterizedType
-									.getActualTypeArguments()[0] == String.class;
-				}
-				else {
-					return false;
-				}
-			}
-
-			@Override
-			protected boolean supports(Class<?> clazz) {
-				return clazz == List.class;
-			}
-
-			@Override
-			public boolean canWrite(Type type, Class<?> clazz, MediaType mediaType) {
-				return canWrite(mediaType) && isStringList(type);
-			}
-
-			@Override
-			public boolean canRead(Type type, Class<?> contextClass,
-					MediaType mediaType) {
-				return canRead(mediaType) && isStringList(type);
-			}
-
-			@Override
-			protected void writeInternal(Object o, Type type,
-					HttpOutputMessage outputMessage)
 					throws HttpMessageNotWritableException {
 
 			}
